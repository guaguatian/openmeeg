--- conflicted
+++ resolved
@@ -59,33 +59,30 @@
 
         /// Constructors
 
-<<<<<<< HEAD
         Triangle(): ind(-1) { }
-        Triangle(Vertex *pts[3], unsigned i = -1); ///< Create a new triangle from a set of vertices.
-        Triangle(Vertex& p1,Vertex& p2,Vertex& p3,unsigned i=-1); ///< Create a new triangle from a 3 vertices.
-        Triangle(Vertex* p1,Vertex* p2,Vertex* p3,unsigned i=-1); ///< Create a new triangle from a 3 vertex adresses.
+
+        /// Create a new triangle from a set of vertices.
+
+        Triangle(Vertex* pts[3],const unsigned i=-1): ind(i) {
+            for (unsigned i=0;i<3;++i)
+                vertices_[i] = pts[i];
+        }
+
+        /// Create a new triangle from a 3 vertices.
+
+        Triangle(Vertex& p1,Vertex& p2,Vertex& p3,const unsigned i=-1): ind(i) {
+            vertices_[0] = &p1;
+            vertices_[1] = &p2;
+            vertices_[2] = &p3;
+        }
+
+        /// Create a new triangle from a 3 vertex adresses.
         
-        /// Operators
-
-              Vertex* operator[](const unsigned& vindex)       { return vertices_[vindex%3];  } // 0 <= 'index' <= '2'
-        const Vertex* operator[](const unsigned& vindex) const { return vertices_[vindex%3];  }
-
-              Vertex& operator()(const unsigned& vindex)       { return *vertices_[vindex%3]; } // 0 <= 'index' <= '2'
-        const Vertex& operator()(const unsigned& vindex) const { return *vertices_[vindex%3]; }
-
-              bool    operator==(const Triangle& T)      const { return (T[0]==vertices_[0])&(T[1]==vertices_[1])&(T[2]==vertices_[2]); }
-                                                 
-              Vertex& vertex(const unsigned& vindex)       { return operator()(vindex%3); }
-        const Vertex& vertex(const unsigned& vindex) const { return operator()(vindex%3); }
-
-        /// Iterators.
-
-        const_iterator begin() const { return const_iterator(vertices_); }
-=======
-        Triangle(): index_(-1) { }
-        Triangle(Vertex *pts[3],const unsigned i=-1); ///< Create a new triangle from a set of vertices.
-        Triangle(Vertex& p1,Vertex& p2,Vertex& p3,const unsigned i=-1); ///< Create a new triangle from a 3 vertices.
-        Triangle(Vertex* p1,Vertex* p2,Vertex* p3,const unsigned i=-1); ///< Create a new triangle from a 3 vertex adresses.
+        Triangle(Vertex* p1,Vertex* p2,Vertex* p3,const unsigned i=-1): ind(i) {
+            vertices_[0] = p1;
+            vertices_[1] = p2;
+            vertices_[2] = p3;
+        }
         
         /// Operators
         // Having both [] and () doing different things is prone to errors. Also the %3 in indexing seems vety costly.
@@ -103,16 +100,11 @@
         /// Iterators.
 
         const_iterator begin() const { return const_iterator(vertices_);   }
->>>>>>> 2cf84e5e
         const_iterator end()   const { return const_iterator(vertices_+3); }
         iterator       begin()       { return iterator(vertices_);         }
         iterator       end()         { return iterator(vertices_+3);       }
 
-<<<<<<< HEAD
-        //  Ugly suppress !!!
-=======
         //  These (s[1-3]) are ugly.. Remove ?
->>>>>>> 2cf84e5e
 
         const Vertex&  s1()    const { return *vertices_[0]; }
         const Vertex&  s2()    const { return *vertices_[1]; }
@@ -130,8 +122,6 @@
                                 
               unsigned& index()        { return ind; }
         const unsigned& index()  const { return ind; }
-
-        //  Ugly suppress !!!
 
         // These two methods are ugly and used exactly once. There is probably a better way.
 
@@ -166,30 +156,21 @@
 
         bool contains(const Vertex& p) const {
             for (unsigned i=0;i<3;++i)
-<<<<<<< HEAD
-                if (&vertex(i)==&p)
-=======
                 if (&vertex(i)==&p )
->>>>>>> 2cf84e5e
                     return true;
             return false;
         }
 
-        void flip(); ///< flip two of the three vertex address
+        /// flip two of the three vertex address
+
+        void flip() { std::swap(vertices_[0].vertices_[1]); }
 
     private:
 
-<<<<<<< HEAD
-        Vertex*   vertices_[3]; ///< &Vertex-triplet defining the triangle
-        double    area_;        ///< Area
-        Normal    normal_;      ///< Normal
-        unsigned  ind;          ///< Index of the triangle
-=======
         Vertex*  vertices_[3]; ///< &Vertex-triplet defining the triangle
-        double   area_;       ///< Area
-        Normal   normal_;     ///< Normal
-        unsigned index_;      ///< Index of the triangle
->>>>>>> 2cf84e5e
+        double   area_;        ///< Area
+        Normal   normal_;      ///< Normal
+        unsigned ind;          ///< Index of the triangle
     };
 
     typedef std::vector<Triangle> Triangles;
